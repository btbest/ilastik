--- conflicted
+++ resolved
@@ -101,17 +101,6 @@
         classifiers["Parallel Random Forest (VIGRA)"] = ParallelVigraRfLazyflowClassifierFactory(100)
         
         try:
-<<<<<<< HEAD
-=======
-            from lazyflow.classifiers.iiboostLazyflowClassifier import IIBoostLazyflowClassifierFactory
-            classifiers["IIBoost"] = IIBoostLazyflowClassifierFactory(numStumps=100, debugOutput=True)
-            assert issubclass( type(classifiers["IIBoost"]), LazyflowPixelwiseClassifierFactoryABC )
-        except ImportError:
-            import warnings
-            warnings.warn("Couldn't import IIBoost.")
-        
-        try:
->>>>>>> d1be3e1d
             from sklearn.ensemble import RandomForestClassifier, AdaBoostClassifier
             from sklearn.naive_bayes import GaussianNB
             from sklearn.tree import DecisionTreeClassifier
