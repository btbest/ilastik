--- conflicted
+++ resolved
@@ -1,12 +1,5 @@
 #Python
 import os
-<<<<<<< HEAD
-import numpy
-import h5py
-from ilastik.utility import bind
-
-=======
->>>>>>> 24d7a15c
 import logging
 from lazyflow.operators.generic import OpSubRegion
 logger = logging.getLogger(__name__)
