--- conflicted
+++ resolved
@@ -30,39 +30,21 @@
         innerops = mainOperator.innerOperators
         for i, op in enumerate(innerops):
             gr = getOrCreateGroup(group, str(i))
-<<<<<<< HEAD
-            for cropKey in list(op.Annotations.value.keys()):
-                crop_gr = getOrCreateGroup(gr, str(cropKey))
-
-                labels_gr = getOrCreateGroup(crop_gr, str("labels"))
-                for t in list(op.Annotations.value[cropKey]["labels"].keys()):
-                    t_gr = getOrCreateGroup(labels_gr, str(t))
-                    for oid in list(op.Annotations.value[cropKey]["labels"][t].keys()):
-                        l = op.Annotations.value[cropKey]["labels"][t][oid]
-=======
             labels_gr = getOrCreateGroup(gr, str("labels"))
             if "labels" in op.Annotations.value.keys():
                 for t in op.Annotations.value["labels"].keys():
                     t_gr = getOrCreateGroup(labels_gr, str(t))
                     for oid in op.Annotations.value["labels"][t].keys():
                         l = op.Annotations.value["labels"][t][oid]
->>>>>>> 0423a971
                         dset = list(l)
                         if len(dset) > 0:
                             t_gr.create_dataset(name=str(oid), data=dset)
 
-<<<<<<< HEAD
-                divisions_gr = getOrCreateGroup(crop_gr, str("divisions"))
-                dset = []
-                for trackid in list(op.Annotations.value[cropKey]["divisions"].keys()):
-                    (children, t_parent) = op.Annotations.value[cropKey]["divisions"][trackid]
-=======
             divisions_gr = getOrCreateGroup(gr, str("divisions"))
             dset = []
             if "divisions" in op.Annotations.value.keys():
                 for trackid in op.Annotations.value["divisions"].keys():
                     (children, t_parent) = op.Annotations.value["divisions"][trackid]
->>>>>>> 0423a971
                     dset.append([trackid, children[0], children[1], t_parent])
             if len(dset) > 0:
                 divisions_gr.create_dataset(name=str(i), data=dset)
@@ -79,24 +61,6 @@
             op = innerops[int(inner)]
             annotations = {}
 
-<<<<<<< HEAD
-
-            for cropKey in list(gr.keys()):
-                crop_gr = gr[cropKey]
-                annotations[cropKey] = {}
-
-                labels_gr = crop_gr["labels"]
-                annotations[cropKey]["labels"] = {}
-                for t in list(labels_gr.keys()):
-                    annotations[cropKey]["labels"][int(t)] = {}
-                    t_gr = labels_gr[str(t)]
-                    for oid in list(t_gr.keys()):
-                        annotations[cropKey]["labels"][int(t)][int(oid)] = set(t_gr[oid])
-
-                divisions_gr = crop_gr["divisions"]
-                annotations[cropKey]["divisions"] = {}
-                for divKey in list(divisions_gr.keys()):
-=======
             if "labels" in gr.keys():
                 labels_gr = gr["labels"]
                 annotations["labels"] = {}
@@ -110,7 +74,6 @@
                 divisions_gr = gr["divisions"]
                 annotations["divisions"] = {}
                 for divKey in divisions_gr.keys():
->>>>>>> 0423a971
                     dset = divisions_gr[divKey]
                     annotations["divisions"] = {}
                     for row in dset:
