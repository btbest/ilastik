--- conflicted
+++ resolved
@@ -117,37 +117,6 @@
         Add the given stack data to the project file as a local dataset.
         Create a datainfo and append it to our operator.
         """
-<<<<<<< HEAD
-        with Tracer(traceLogger):
-            exception = None
-            try:
-                self.progressSignal.emit(0)
-                
-                projectFileHdf5 = self.topLevelOperator.ProjectFile.value
-                topGroup = getOrCreateGroup(projectFileHdf5, self.topGroupName)
-                localDataGroup = getOrCreateGroup(topGroup, 'local_data')
-    
-                globstring = info.filePath
-                info.location = DatasetInfo.Location.ProjectInternal
-                
-                opWriter = OpStackToH5Writer(graph=self.topLevelOperator.graph)
-                opWriter.hdf5Group.setValue(localDataGroup)
-                opWriter.hdf5Path.setValue(info.datasetId)
-                opWriter.GlobString.setValue(globstring)
-                
-                # Forward progress from the writer directly to our applet                
-                opWriter.progressSignal.subscribe( self.progressSignal.emit )
-                success = opWriter.WriteImage.value
-                numDatasets = len(self.topLevelOperator.Dataset)
-                self.topLevelOperator.Dataset.resize( numDatasets + 1 )
-                self.topLevelOperator.Dataset[numDatasets].setValue(info)
-            except RuntimeError as e:
-                exception = e
-            finally:
-                self.progressSignal.emit(100)
-            if exception:
-                raise exception
-=======
         try:
             self.progressSignal.emit(0)
             
@@ -162,7 +131,7 @@
             opWriter.hdf5Group.setValue(localDataGroup)
             opWriter.hdf5Path.setValue(info.datasetId)
             opWriter.GlobString.setValue(globstring)
-
+                
             # Forward progress from the writer directly to our applet                
             opWriter.progressSignal.subscribe( self.progressSignal.emit )
             
@@ -171,11 +140,12 @@
             numDatasets = len(self.topLevelOperator.Dataset)
             self.topLevelOperator.Dataset.resize( numDatasets + 1 )
             self.topLevelOperator.Dataset[numDatasets].setValue(info)
+            except RuntimeError as e:
+                exception = e
         finally:
             self.progressSignal.emit(100)
-
+            if exception:
         return success
->>>>>>> 880d8d6c
 
     def initWithoutTopGroup(self, hdf5File, projectFilePath):
         # The 'working directory' for the purpose of constructing absolute 
