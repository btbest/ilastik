# This program is free software; you can redistribute it and/or
# modify it under the terms of the GNU General Public License
# as published by the Free Software Foundation; either version 2
# of the License, or (at your option) any later version.
#
# This program is distributed in the hope that it will be useful,
# but WITHOUT ANY WARRANTY; without even the implied warranty of
# MERCHANTABILITY or FITNESS FOR A PARTICULAR PURPOSE. See the
# GNU General Public License for more details.
#
# You should have received a copy of the GNU General Public License
# along with this program; if not, write to the Free Software Foundation,
# Inc., 51 Franklin Street, Fifth Floor, Boston, MA 02110-1301, USA.
#
# Copyright 2011-2014, the ilastik developers

# Built-in
import gc
import warnings
import logging
from functools import partial

# Third-party
import numpy
import vigra
import psutil

# Lazyflow
from lazyflow.graph import Operator, InputSlot, OutputSlot
from lazyflow.operators import OpMultiArraySlicer2, OpPixelOperator, OpLabelVolume, OpFilterLabels, \
                               OpCompressedCache, OpColorizeLabels, OpSingleChannelSelector, OperatorWrapper, \
                               OpMultiArrayStacker, OpMultiArraySlicer, OpReorderAxes
from lazyflow.roi import extendSlice, TinyVector
from lazyflow.rtype import SubRegion
from lazyflow.request import Request, RequestPool

# ilastik
from lazyflow.utility.timer import Timer

logger = logging.getLogger(__name__)


def getMemoryUsageMb():
    """
    Get the current memory usage for the whole system (not just python).
    """
    # Collect garbage first
    gc.collect()
    vmem = psutil.virtual_memory()
    mem_usage_mb = (vmem.total - vmem.available) / 1e6
    return mem_usage_mb


#TODO: hide this operator somewhere. deep.
class OpAnisotropicGaussianSmoothing(Operator):
    Input = InputSlot()
    Sigmas = InputSlot( value={'x':1.0, 'y':1.0, 'z':1.0} )
    
    Output = OutputSlot()

    def setupOutputs(self):
        self.Output.meta.assignFrom(self.Input.meta)
        #if there is a time of dim 1, output won't have that
        timeIndex = self.Output.meta.axistags.index('t')
        if timeIndex<len(self.Output.meta.shape):
            newshape = list(self.Output.meta.shape)
            newshape.pop(timeIndex)
            self.Output.meta.shape = tuple(newshape)
            del self.Output.meta.axistags[timeIndex]
        self.Output.meta.dtype = numpy.float32 # vigra gaussian only supports float32
        self._sigmas = self.Sigmas.value
        assert isinstance(self.Sigmas.value, dict), "Sigmas slot expects a dict"
        assert set(self._sigmas.keys()) == set('xyz'), "Sigmas slot expects three key-value pairs for x,y,z"
        
        self.Output.setDirty( slice(None) )
    
    def execute(self, slot, subindex, roi, result):
        assert all(roi.stop <= self.Input.meta.shape), "Requested roi {} is too large for this input image of shape {}.".format( roi, self.Input.meta.shape )
        # Determine how much input data we'll need, and where the result will be relative to that input roi
        inputRoi, computeRoi = self._getInputComputeRois(roi)        
        # Obtain the input data 
        with Timer() as resultTimer:
            data = self.Input( *inputRoi ).wait()
        logger.debug("Obtaining input data took {} seconds for roi {}".format( resultTimer.seconds(), inputRoi ))
        
        xIndex = self.Input.meta.axistags.index('x')
        yIndex = self.Input.meta.axistags.index('y')
        zIndex = self.Input.meta.axistags.index('z') if self.Input.meta.axistags.index('z')<len(self.Input.meta.shape) else None
        cIndex = self.Input.meta.axistags.index('c') if self.Input.meta.axistags.index('c')<len(self.Input.meta.shape) else None
        
        # Must be float32
        if data.dtype != numpy.float32:
            data = data.astype(numpy.float32)
        
        axiskeys = self.Input.meta.getAxisKeys()
        spatialkeys = filter( lambda k: k in 'xyz', axiskeys )

        # we need to remove a singleton z axis, otherwise we get 
        # 'kernel longer than line' errors
        reskey = [slice(None, None, None)]*len(self.Input.meta.shape)
        reskey[cIndex]=0
        if zIndex and self.Input.meta.shape[zIndex]==1:
            removedZ = True
            data = data.reshape((data.shape[xIndex], data.shape[yIndex]))
            reskey[zIndex]=0
            spatialkeys = filter( lambda k: k in 'xy', axiskeys )
        else:
            removedZ = False

        sigma = map(self._sigmas.get, spatialkeys)
        #Check if we need to smooth
        if any([x < 0.1 for x in sigma]):
            if removedZ:
                resultXY = vigra.taggedView(result, axistags="".join(axiskeys))
                resultXY = resultXY.withAxes(*'xy')
                resultXY[:] = data
            else:
                result[:] = data
            return result

        # Smooth the input data
        smoothed = vigra.filters.gaussianSmoothing(data, sigma, window_size=2.0, roi=computeRoi, out=result[tuple(reskey)]) # FIXME: Assumes channel is last axis
        expectedShape = tuple(TinyVector(computeRoi[1]) - TinyVector(computeRoi[0]))
        assert tuple(smoothed.shape) == expectedShape, "Smoothed data shape {} didn't match expected shape {}".format( smoothed.shape, roi.stop - roi.start )
        return result
    
    def _getInputComputeRois(self, roi):
        axiskeys = self.Input.meta.getAxisKeys()
        spatialkeys = filter( lambda k: k in 'xyz', axiskeys )
        sigma = map( self._sigmas.get, spatialkeys )
        inputSpatialShape = self.Input.meta.getTaggedShape()
        spatialRoi = ( TinyVector(roi.start), TinyVector(roi.stop) )
        tIndex = None
        cIndex = None
        zIndex = None
        if 'c' in inputSpatialShape:
            del inputSpatialShape['c']
            cIndex = axiskeys.index('c')
        if 't' in inputSpatialShape.keys():
            assert inputSpatialShape['t'] == 1
            tIndex = axiskeys.index('t')

        if 'z' in inputSpatialShape.keys() and inputSpatialShape['z']==1:
            #2D image, avoid kernel longer than line exception
            del inputSpatialShape['z']
            zIndex = axiskeys.index('z')
            
        indices = [tIndex, cIndex, zIndex]
        indices = sorted(indices, reverse=True)
        for ind in indices:
            if ind:
                spatialRoi[0].pop(ind)
                spatialRoi[1].pop(ind)
        
        inputSpatialRoi = extendSlice(spatialRoi[0], spatialRoi[1], inputSpatialShape.values(), sigma, window=2.0)
        
        # Determine the roi within the input data we're going to request
        inputRoiOffset = spatialRoi[0] - inputSpatialRoi[0]
        computeRoi = (inputRoiOffset, inputRoiOffset + spatialRoi[1] - spatialRoi[0])
        
        # For some reason, vigra.filters.gaussianSmoothing will raise an exception if this parameter doesn't have the correct integer type.
        # (for example, if we give it as a numpy.ndarray with dtype=int64, we get an error)
        computeRoi = ( tuple(map(int, computeRoi[0])),
                       tuple(map(int, computeRoi[1])) )
        
        inputRoi = (list(inputSpatialRoi[0]), list(inputSpatialRoi[1]))
        for ind in reversed(indices):
            if ind:
                inputRoi[0].insert( ind, 0 )
                inputRoi[1].insert( ind, 1 )

        return inputRoi, computeRoi
        
    def propagateDirty(self, slot, subindex, roi):
        if slot == self.Input:
            # Halo calculation is bidirectional, so we can re-use the function that computes the halo during execute()
            inputRoi, _ = self._getInputComputeRois(roi)
            self.Output.setDirty( inputRoi[0], inputRoi[1] )
        elif slot == self.Sigmas:
            self.Output.setDirty( slice(None) )
        else:
            assert False, "Unknown input slot: {}".format( slot.name )


## Combine high and low threshold
# This operator combines the thresholding results. We want the resulting labels to be
# the ones that passed the lower threshold AND that have at least one pixel that passed
# the higher threshold. E.g.:
#
#   Thresholds: High=4, Low=1
#
#     0 2 0        0 2 0 
#     2 5 2        2 3 2
#     0 2 0        0 2 0
#
#   Results:
#
#     0 1 0        0 0 0
#     1 1 1        0 0 0
#     0 1 0        0 0 0
#
#
#   Given two label images, produce a copy of BigLabels, EXCEPT first remove all labels 
#   from BigLabels that do not overlap with any labels in SmallLabels.
class OpSelectLabels(Operator):

    ## The smaller clusters
    # i.e. results of high thresholding
    SmallLabels = InputSlot()

    ## The larger clusters
    # i.e. results of low thresholding
    BigLabels = InputSlot()

    Output = OutputSlot()

    def setupOutputs(self):
        self.Output.meta.assignFrom(self.BigLabels.meta)
        self.Output.meta.dtype = numpy.uint32
        self.Output.meta.drange = (0, 1)

    def execute(self, slot, subindex, roi, result):
        assert slot == self.Output

        # This operator is typically used with very big rois, so be extremely memory-conscious:
        # - Don't request the small and big inputs in parallel.
        # - Clean finished requests immediately (don't wait for this function to exit)
        # - Delete intermediate results as soon as possible.

        if logger.isEnabledFor(logging.DEBUG):
            dtypeBytes = self.SmallLabels.meta.getDtypeBytes()
            roiShape = roi.stop - roi.start
            logger.debug("Roi shape is {} = {} MB".format(roiShape, numpy.prod(roiShape) * dtypeBytes / 1e6 ))
            starting_memory_usage_mb = getMemoryUsageMb()
            logger.debug("Starting with memory usage: {} MB".format(starting_memory_usage_mb))

        def logMemoryIncrease(msg):
            """Log a debug message about the RAM usage compared to when this function started execution."""
            if logger.isEnabledFor(logging.DEBUG):
                memory_increase_mb = getMemoryUsageMb() - starting_memory_usage_mb
                logger.debug("{}, memory increase is: {} MB".format(msg, memory_increase_mb))

        smallLabelsReq = self.SmallLabels(roi.start, roi.stop)
        smallLabels = smallLabelsReq.wait()
        smallLabelsReq.clean()
        logMemoryIncrease("After obtaining small labels")

        smallNonZero = numpy.ndarray(shape=smallLabels.shape, dtype=bool)
        smallNonZero[...] = (smallLabels != 0)
        del smallLabels

        logMemoryIncrease("Before obtaining big labels")
        bigLabels = self.BigLabels(roi.start, roi.stop).wait()
        logMemoryIncrease("After obtaining big labels")

        prod = smallNonZero * bigLabels

        del smallNonZero

        # get labels that passed the masking
        passed = numpy.unique(prod)
        # 0 is not a valid label
        passed = numpy.setdiff1d(passed, (0,))

        logMemoryIncrease("After taking product")
        del prod
<<<<<<< HEAD
        
        all_label_values = numpy.zeros( (bigLabels.max()+1,), dtype=numpy.uint8 )
        assert len(passed) < 255, "Too many labels in this block to be stored in a uint8 array"
=======

        all_label_values = numpy.zeros( (bigLabels.max()+1,), dtype=numpy.uint32 )

>>>>>>> 85f83740
        for i, l in enumerate(passed):
            all_label_values[l] = i+1
        all_label_values[0] = 0

        # tricky: map the old labels to the new ones, labels that didnt pass 
        # are mapped to zero
        result[:] = all_label_values[bigLabels]

        logMemoryIncrease("Just before return")
        return result

    def propagateDirty(self, slot, subindex, roi):
        if slot == self.SmallLabels or slot == self.BigLabels:
            self.Output.setDirty(slice(None))
        else:
            assert False, "Unknown input slot: {}".format(slot.name)


## High level operator for one/two level threshold
class OpThresholdTwoLevels(Operator):
    name = "OpThresholdTwoLevels"

    RawInput = InputSlot(optional=True)  # Display only

    InputImage = InputSlot()
    MinSize = InputSlot(stype='int', value=10)
    MaxSize = InputSlot(stype='int', value=1000000)
    HighThreshold = InputSlot(stype='float', value=0.5)
    LowThreshold = InputSlot(stype='float', value=0.2)
    SingleThreshold = InputSlot(stype='float', value=0.5)
    SmootherSigma = InputSlot(value={'x': 1.0, 'y': 1.0, 'z': 1.0})
    Channel = InputSlot(value=0)
    CurOperator = InputSlot(stype='int', value=0)

    Output = OutputSlot()

    CachedOutput = OutputSlot()  # For the GUI (blockwise-access)

    # For serialization
    InputHdf5 = InputSlot(optional=True)

    CleanBlocks = OutputSlot()

    OutputHdf5 = OutputSlot()

    # Debug outputs
    InputChannel = OutputSlot()
    Smoothed = OutputSlot()
    BigRegions = OutputSlot()
    SmallRegions = OutputSlot()
    FilteredSmallLabels = OutputSlot()
    BeforeSizeFilter = OutputSlot()

    def __init__(self, *args, **kwargs):
        super(OpThresholdTwoLevels, self).__init__(*args, **kwargs)

        self._opReorder1 = OpReorderAxes(parent=self)
        self._opReorder1.AxisOrder.setValue('txyzc')
        self._opReorder1.Input.connect(self.InputImage)

        # slice in time for anisotropic gauss
        self._opTimeSlicer = OpMultiArraySlicer(parent=self)
        self._opTimeSlicer.AxisFlag.setValue('t')
        self._opTimeSlicer.Input.connect(self._opReorder1.Output)
        assert self._opTimeSlicer.Slices.level == 1

        self._opChannelSelector = OperatorWrapper(OpSingleChannelSelector, parent=self)
        self._opChannelSelector.Input.connect(self._opTimeSlicer.Slices)
        self._opChannelSelector.Index.connect(self.Channel)

        # anisotropic gauss
        self._opSmoother = OperatorWrapper(OpAnisotropicGaussianSmoothing, parent=self)
        self._opSmoother.Sigmas.connect(self.SmootherSigma)
        self._opSmoother.Input.connect(self._opChannelSelector.Output)

        # stack output again, everything is now going to work for arbitrary dimensions
        self._smoothStacker = OpMultiArrayStacker(parent=self)
        self._smoothStacker.AxisFlag.setValue('t')
        self._smoothStacker.Images.connect(self._opSmoother.Output)

        # debug output
        self.Smoothed.connect(self._smoothStacker.Output)

        # single threshold operator
        self.opThreshold1 = _OpThresholdOneLevel(parent=self)
        self.opThreshold1.InputImage.connect(self._smoothStacker.Output)
        self.opThreshold1.Threshold.connect(self.SingleThreshold)
        self.opThreshold1.MinSize.connect(self.MinSize)
        self.opThreshold1.MaxSize.connect(self.MaxSize)

        # double threshold operator
        self.opThreshold2 = _OpThresholdTwoLevels(parent=self)
        self.opThreshold2.InputImage.connect(self._smoothStacker.Output)
        self.opThreshold2.MinSize.connect(self.MinSize)
        self.opThreshold2.MaxSize.connect(self.MaxSize)
        self.opThreshold2.LowThreshold.connect(self.LowThreshold)
        self.opThreshold2.HighThreshold.connect(self.HighThreshold)

        #cache our own output, don't propagate from internal operator
        self._opCache = OpCompressedCache(parent=self)
        self._opCache.name = "OpThresholdTwoLevels._opCache"
        self._opCache.InputHdf5.connect(self.InputHdf5)

        self._opReorder2 = OpReorderAxes(parent=self)
        self.Output.connect(self._opReorder2.Output)

        self.CachedOutput.connect(self._opCache.Output)

        # Serialization outputs
        self.CleanBlocks.connect(self._opCache.CleanBlocks)
        self.OutputHdf5.connect(self._opCache.OutputHdf5)

        #Debug outputs
        #TODO reorder?
        self._inputStacker = OpMultiArrayStacker(parent=self)
        self._inputStacker.AxisFlag.setValue('t')
        self._inputStacker.Images.connect(self._opChannelSelector.Output)
        self.InputChannel.connect(self._inputStacker.Output)

    def setupOutputs(self):

        t_index = self.InputImage.meta.axistags.index('t')
        self._smoothStacker.AxisIndex.setValue(t_index)
        self._inputStacker.AxisIndex.setValue(t_index)
        self._opReorder2.AxisOrder.setValue("".join(self.InputImage.meta.getAxisKeys()))

        # propagate drange
        self.opThreshold1.InputImage.meta.drange = self.InputImage.meta.drange
        self.opThreshold2.InputImage.meta.drange = self.InputImage.meta.drange

        curIndex = self.CurOperator.value
        if curIndex == 0:
            # disconnect all operators that are not needed for SingleThreshold
            # start from back
            for slot in [self.BigRegions, self.SmallRegions,
                         self.FilteredSmallLabels]:
                slot.disconnect()
                slot.meta.NOTREADY = True
            self._opCache.Input.disconnect()
            self._opReorder2.Input.disconnect()

            # connect the operators for SingleThreshold
            self._opReorder2.Input.connect(self.opThreshold1.Output)
            # Blockshape is the entire block, except only 1 time slice
            tagged_shape = self.opThreshold1.Output.meta.getTaggedShape()
            tagged_shape['t'] = 1
            self._opCache.BlockShape.setValue(tuple(tagged_shape.values()))
            self._opCache.Input.connect(self.opThreshold1.Output)

            self.BeforeSizeFilter.connect(self.opThreshold1.BeforeSizeFilter)
            self.BeforeSizeFilter.meta.NOTREADY = None

            # Output may not actually be ready if there aren't any channels yet.
            # assert self.Output.ready()
            # assert self.BeforeSizeFilter.ready()

        elif curIndex == 1:
            # disconnect all operators that are not needed for SingleThreshold
            # start from back
            self.BeforeSizeFilter.disconnect()
            self.BeforeSizeFilter.meta.NOTREADY = True
            self._opCache.Input.disconnect()
            self._opReorder2.Input.disconnect()

            # connect the operators for TwoLevelThreshold
            self._opReorder2.Input.connect(self.opThreshold2.Output)
            # Blockshape is the entire block, except only 1 time slice
            tagged_shape = self.opThreshold2.Output.meta.getTaggedShape()
            tagged_shape['t'] = 1
            self._opCache.BlockShape.setValue(tuple(tagged_shape.values()))
            self._opCache.Input.connect( self.opThreshold2.Output )

            self.BigRegions.connect(self.opThreshold2.BigRegions)
            self.SmallRegions.connect(self.opThreshold2.SmallRegions)
            self.FilteredSmallLabels.connect(self.opThreshold2.FilteredSmallLabels)
            for slot in [self.BigRegions, self.SmallRegions,
                         self.FilteredSmallLabels]:
                slot.meta.NOTREADY = None

            assert self.Output.ready()
            assert self.BigRegions.ready()
            #FIXME: these asserts fail because there is no way to make an operator "partially ready"
            #assert self._beforeFilterStacker.Output.ready()==False
            #assert self.BeforeSizeFilter.ready()==False
        else:
            #we only have two tabs
            return

    def setInSlot(self, slot, subindex, roi, value):
        pass

    def execute(self, slot, subindex, roi, destination):
        assert False, "Shouldn't get here."

    def propagateDirty(self, slot, subindex, roi):
        pass  # Nothing to do...


## internal operator for one level thresholding
#
# The input must have 5 dimensions.
class _OpThresholdOneLevel(Operator):
    name = "_OpThresholdOneLevel"

    InputImage = InputSlot()
    MinSize = InputSlot(stype='int', value=0)
    MaxSize = InputSlot(stype='int', value=1000000)
    Threshold = InputSlot(stype='float', value=0.5)

    Output = OutputSlot()

    #debug output
    BeforeSizeFilter = OutputSlot()

    def __init__(self, *args, **kwargs):
        super(_OpThresholdOneLevel, self).__init__(*args, **kwargs)

        self._opThresholder = OpPixelOperator(parent=self )
        self._opThresholder.Input.connect( self.InputImage )

        self._opLabeler = OpLabelVolume( parent=self )
        self._opLabeler.Input.connect(self._opThresholder.Output)

        self.BeforeSizeFilter.connect( self._opLabeler.CachedOutput )

        self._opFilter = _OpFilterLabels5d( parent=self )
        self._opFilter.Input.connect(self._opLabeler.CachedOutput )
        self._opFilter.MinLabelSize.connect( self.MinSize )
        self._opFilter.MaxLabelSize.connect( self.MaxSize )
        self._opFilter.BinaryOut.setValue(False)

        self.Output.connect(self._opFilter.Output)

    def setupOutputs(self):

        def thresholdToUint8(thresholdValue, a):
            drange = self.InputImage.meta.drange
            if drange is not None:
                assert drange[0] == 0,\
                    "Don't know how to threshold data with this drange."
                thresholdValue *= drange[1]
            if a.dtype == numpy.uint8:
                # In-place (numpy optimizes this!)
                a[:] = (a > thresholdValue)
                return a
            else:
                return (a > thresholdValue).astype(numpy.uint8)

        self._opThresholder.Function.setValue(
            partial(thresholdToUint8, self.Threshold.value))
        # Copy the input metadata to the output
        self.Output.meta.assignFrom(self.InputImage.meta)
        self.Output.meta.dtype=numpy.uint32

    def execute(self, slot, subindex, roi, result):
        assert False, "Shouldn't get here..."

    def propagateDirty(self, slot, subindex, roi):
        pass  # nothing to do here

    def setInSlot(self, slot, subindex, roi, value):
        # Nothing to do here.
        # Our Input slots are directly fed into the cache, 
        #  so all calls to __setitem__ are forwarded automatically 
        pass


## internal operator for two level thresholding
#
# The input must have 5 dimensions.
class _OpThresholdTwoLevels(Operator):
    name = "_OpThresholdTwoLevels"

    InputImage = InputSlot()
    MinSize = InputSlot(stype='int', value=0)
    MaxSize = InputSlot(stype='int', value=1000000)
    HighThreshold = InputSlot(stype='float', value=0.5)
    LowThreshold = InputSlot(stype='float', value=0.2)

    Output = OutputSlot()
    CachedOutput = OutputSlot()  # For the GUI (blockwise-access)

    # For serialization
    InputHdf5 = InputSlot(optional=True)
    OutputHdf5 = OutputSlot()
    CleanBlocks = OutputSlot()

    # Debug outputs
    BigRegions = OutputSlot()
    SmallRegions = OutputSlot()
    FilteredSmallLabels = OutputSlot()

    # Schematic:
    #
    #           HighThreshold                         MinSize,MaxSize                       --(cache)--> opColorize -> FilteredSmallLabels
    #                   \                                       \                     /
    #           opHighThresholder --> opHighLabeler --> opHighLabelSizeFilter                           Output
    #          /                   \          /                 \                                            \                         /
    # InputImage        --(cache)--> SmallRegions                    opSelectLabels -->opFinalLabelSizeFilter--> opCache --> CachedOutput
    #          \                                                              /                                           /       \
    #           opLowThresholder ----> opLowLabeler --------------------------                                       InputHdf5     --> OutputHdf5
    #                   /                \                                                                                        -> CleanBlocks
    #           LowThreshold            --(cache)--> BigRegions

    def __init__(self, *args, **kwargs):
        super(_OpThresholdTwoLevels, self).__init__(*args, **kwargs)

        self._opLowThresholder = OpPixelOperator(parent=self)
        self._opLowThresholder.Input.connect(self.InputImage)

        self._opHighThresholder = OpPixelOperator(parent=self)
        self._opHighThresholder.Input.connect(self.InputImage)

        self._opLowLabeler = OpLabelVolume(parent=self)
        self._opLowLabeler.Input.connect(self._opLowThresholder.Output)

        self._opHighLabeler = OpLabelVolume(parent=self)
        self._opHighLabeler.Input.connect(self._opHighThresholder.Output)

        self._opHighLabelSizeFilter = _OpFilterLabels5d(parent=self)
        self._opHighLabelSizeFilter.Input.connect(self._opHighLabeler.CachedOutput)
        self._opHighLabelSizeFilter.MinLabelSize.connect(self.MinSize)
        self._opHighLabelSizeFilter.MaxLabelSize.connect(self.MaxSize)
        self._opHighLabelSizeFilter.BinaryOut.setValue(False)  # we do the binarization in opSelectLabels
                                                               # this way, we get to display pretty colors

        self._opSelectLabels = OpSelectLabels( parent=self )        
        self._opSelectLabels.BigLabels.connect( self._opLowLabeler.CachedOutput )
        self._opSelectLabels.SmallLabels.connect( self._opHighLabelSizeFilter.Output )

        #remove the remaining very large objects - 
        #they might still be present in case a big object
        #was split into many small ones for the higher threshold
        #and they got reconnected again at lower threshold
        self._opFinalLabelSizeFilter = _OpFilterLabels5d( parent=self )
        self._opFinalLabelSizeFilter.Input.connect(self._opSelectLabels.Output )
        self._opFinalLabelSizeFilter.MinLabelSize.connect( self.MinSize )
        self._opFinalLabelSizeFilter.MaxLabelSize.connect( self.MaxSize )
        self._opFinalLabelSizeFilter.BinaryOut.setValue(False)

        self._opCache = OpCompressedCache( parent=self )
        self._opCache.name = "_OpThresholdTwoLevels._opCache"
        self._opCache.InputHdf5.connect( self.InputHdf5 )
        self._opCache.Input.connect( self._opFinalLabelSizeFilter.Output )
       
        # Connect our own outputs
        self.Output.connect( self._opFinalLabelSizeFilter.Output )
        self.CachedOutput.connect( self._opCache.Output )

        # Serialization outputs
        self.CleanBlocks.connect( self._opCache.CleanBlocks )
        self.OutputHdf5.connect( self._opCache.OutputHdf5 )

        #self.InputChannel.connect( self._opChannelSelector.Output )

        # More debug outputs.  These all go through their own caches
        self._opBigRegionCache = OpCompressedCache( parent=self )
        self._opBigRegionCache.name = "_OpThresholdTwoLevels._opBigRegionCache"
        self._opBigRegionCache.Input.connect( self._opLowThresholder.Output )
        self.BigRegions.connect( self._opBigRegionCache.Output )

        self._opSmallRegionCache = OpCompressedCache( parent=self )
        self._opSmallRegionCache.name = "_OpThresholdTwoLevels._opSmallRegionCache"
        self._opSmallRegionCache.Input.connect( self._opHighThresholder.Output )
        self.SmallRegions.connect( self._opSmallRegionCache.Output )

        self._opFilteredSmallLabelsCache = OpCompressedCache( parent=self )
        self._opFilteredSmallLabelsCache.name = "_OpThresholdTwoLevels._opFilteredSmallLabelsCache"
        self._opFilteredSmallLabelsCache.Input.connect( self._opHighLabelSizeFilter.Output )
        self._opColorizeSmallLabels = OpColorizeLabels( parent=self )
        self._opColorizeSmallLabels.Input.connect( self._opFilteredSmallLabelsCache.Output )
        self.FilteredSmallLabels.connect( self._opColorizeSmallLabels.Output )

    def setupOutputs(self):
        def thresholdToUint8(thresholdValue, a):
            drange = self.InputImage.meta.drange
            if drange is not None:
                assert drange[0] == 0,\
                    "Don't know how to threshold data with this drange."
                thresholdValue *= drange[1]
            if a.dtype == numpy.uint8:
                # In-place (numpy optimizes this!)
                a[:] = (a > thresholdValue)
                return a
            else:
                return (a > thresholdValue).astype(numpy.uint8)

        self._opLowThresholder.Function.setValue(
            partial(thresholdToUint8, self.LowThreshold.value))
        self._opHighThresholder.Function.setValue(
            partial(thresholdToUint8, self.HighThreshold.value))

        # Copy the input metadata to the output
        self.Output.meta.assignFrom(self.InputImage.meta)
        self.Output.meta.dtype = numpy.uint32

        # Blockshape is the entire block, except only 1 time slice
        tagged_shape = self.Output.meta.getTaggedShape()
        tagged_shape['t'] = 1
        self._opCache.BlockShape.setValue(
            tuple(tagged_shape.values()))
        self._opBigRegionCache.BlockShape.setValue(
            tuple(tagged_shape.values()))
        self._opSmallRegionCache.BlockShape.setValue(
            tuple(tagged_shape.values()))
        self._opFilteredSmallLabelsCache.BlockShape.setValue(
            tuple(tagged_shape.values()))

    def execute(self, slot, subindex, roi, result):
        assert False, "Shouldn't get here..."

    def propagateDirty(self, slot, subindex, roi):
        pass  # Nothing to do here

    def setInSlot(self, slot, subindex, roi, value):
        assert slot == self.InputHdf5,\
            "Invalid slot for setInSlot(): {}".format(slot.name)
        # Nothing to do here.
        # Our Input slots are directly fed into the cache,
        #  so all calls to __setitem__ are forwarded automatically


## wrapper for OpFilterLabels
# Wraps OpFilterLabels in time and channel dimension beacuse we want to filer
# objects by size only in spatial dimensions.
# Spawns a new request for each time/channel slice
class _OpFilterLabels5d(Operator):
    name = "OpFilterLabels5d"
    category = "generic"

    # inherited

    Input = InputSlot()
    MinLabelSize = InputSlot(stype='int')
    MaxLabelSize = InputSlot(optional=True, stype='int')
    BinaryOut = InputSlot(optional=True, value=False, stype='bool')

    _ReorderedOutput = OutputSlot()
    Output = OutputSlot()

    def __init__(self, *args, **kwargs):
        super(_OpFilterLabels5d, self).__init__(*args, **kwargs)
        #FIXME move the reordering to high-level operator, assume txyzc
        self._reorder1 = OpReorderAxes(parent=self)
        self._reorder1.AxisOrder.setValue('txyzc')
        self._reorder1.Input.connect(self.Input)

        self._op = OpFilterLabels(parent=self)
        self._op.Input.connect(self._reorder1.Output)
        self._op.MinLabelSize.connect(self.MinLabelSize)
        self._op.MaxLabelSize.connect(self.MaxLabelSize)
        self._op.BinaryOut.connect(self.BinaryOut)

        self._reorder2 = OpReorderAxes(parent=self)
        self._reorder2.Input.connect(self._ReorderedOutput)
        self.Output.connect(self._reorder2.Output)

    def setupOutputs(self):
        assert len(self._reorder1.Output.meta.shape) == 5
        self.Output.meta.assignFrom(self.Input.meta)
        self._ReorderedOutput.meta.assignFrom(self._reorder1.Output.meta)
        order = "".join(self.Input.meta.getAxisKeys())
        self._reorder2.AxisOrder.setValue(order)

    def execute(self, slot, subindex, roi, result):
        assert slot == self._ReorderedOutput
        pool = RequestPool()

        t_ind = 0
        for t in range(roi.start[0], roi.stop[0]):
            c_ind = 0
            for c in range(roi.start[-1], roi.stop[-1]):
                newroi = roi.copy()
                newroi.start[0] = t
                newroi.stop[0] = t+1
                newroi.start[-1] = c
                newroi.stop[-1] = c+1

                req = self._op.Output.get(newroi)
                resView = result[t_ind:t_ind+1, ..., c_ind:c_ind+1]
                req.writeInto(resView)

                pool.add(req)

                c_ind += 1

            t_ind += 1

        pool.wait()
        pool.clean()

    def propagateDirty(self, slot, subindex, roi):
        inStop = numpy.asarray(self.Input.meta.shape)
        inStart = inStop*0
        if slot == self.Input:
            # upstream dirtiness affects whole volume (per time/channel)
            t_ind = self.Input.meta.axistags.index('t')
            c_ind = self.Input.meta.axistags.index('c')
            inStart[t_ind] = roi.start[t_ind]
            inStop[t_ind] = roi.stop[t_ind]
            inStart[c_ind] = roi.start[c_ind]
            inStop[c_ind] = roi.stop[c_ind]
        elif slot == self.MinLabelSize or slot == self.MaxLabelSize\
                or slot == self.BinaryOut:
            # changes in the size affect the entire volume including all time
            # slices and channels
            # if we change the semantics of the output, we have to set it dirty
            pass
        else:
            assert False, "Invalid slot {}".format(slot)

        roi = SubRegion(self.Output, start=inStart, stop=inStop)
        self.Output.setDirty(roi)

<|MERGE_RESOLUTION|>--- conflicted
+++ resolved
@@ -264,15 +264,10 @@
 
         logMemoryIncrease("After taking product")
         del prod
-<<<<<<< HEAD
-        
-        all_label_values = numpy.zeros( (bigLabels.max()+1,), dtype=numpy.uint8 )
-        assert len(passed) < 255, "Too many labels in this block to be stored in a uint8 array"
-=======
-
-        all_label_values = numpy.zeros( (bigLabels.max()+1,), dtype=numpy.uint32 )
-
->>>>>>> 85f83740
+
+        all_label_values = numpy.zeros((bigLabels.max()+1,),
+                                       dtype=numpy.uint32)
+
         for i, l in enumerate(passed):
             all_label_values[l] = i+1
         all_label_values[0] = 0
