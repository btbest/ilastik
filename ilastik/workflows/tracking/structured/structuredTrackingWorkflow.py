from __future__ import print_function
###############################################################################
#   ilastik: interactive learning and segmentation toolkit
#
#       Copyright (C) 2011-2014, the ilastik developers
#                                <team@ilastik.org>
#
# This program is free software; you can redistribute it and/or
# modify it under the terms of the GNU General Public License
# as published by the Free Software Foundation; either version 2
# of the License, or (at your option) any later version.
#
# In addition, as a special exception, the copyright holders of
# ilastik give you permission to combine ilastik with applets,
# workflows and plugins which are not covered under the GNU
# General Public License.
#
# See the LICENSE file for details. License information is also available
# on the ilastik web site at:
#		   http://ilastik.org/license.html
###############################################################################
from builtins import range
import os
from lazyflow.graph import Graph
from lazyflow.utility import PathComponents, make_absolute, format_known_keys
from ilastik.workflow import Workflow
from ilastik.applets.dataSelection import DataSelectionApplet
from ilastik.applets.tracking.annotations.annotationsApplet import AnnotationsApplet
from ilastik.applets.tracking.structured.structuredTrackingApplet import StructuredTrackingApplet
from ilastik.applets.objectExtraction.objectExtractionApplet import ObjectExtractionApplet
from ilastik.applets.thresholdTwoLevels.thresholdTwoLevelsApplet import ThresholdTwoLevelsApplet
from ilastik.applets.objectClassification.objectClassificationApplet import ObjectClassificationApplet
from ilastik.applets.cropping.cropSelectionApplet import CropSelectionApplet
from ilastik.applets.trackingFeatureExtraction import config
from ilastik.applets.tracking.conservation import config as configConservation
from ilastik.applets.tracking.structured import config as configStructured

from lazyflow.operators.opReorderAxes import OpReorderAxes
from ilastik.applets.tracking.base.trackingBaseDataExportApplet import TrackingBaseDataExportApplet
from ilastik.applets.trackingFeatureExtraction.trackingFeatureExtractionApplet import TrackingFeatureExtractionApplet
from ilastik.applets.tracking.base.opTrackingBaseDataExport import OpTrackingBaseDataExport
from ilastik.applets.batchProcessing import BatchProcessingApplet
from ilastik.plugins import pluginManager

import logging
logger = logging.getLogger(__name__)

SOLVER = None
try:
    import multiHypoTracking_with_cplex as mht
    SOLVER = "CPLEX"
    logger.info("CPLEX found!")
except ImportError:
    try:
        import multiHypoTracking_with_gurobi as mht
        SOLVER = "GUROBI"
        logger.info("GUROBI found!")
    except ImportError:
        try:
            import dpct
            SOLVER = "DPCT"
            logger.warning("Could not find any learning solver. Tracking will use flow-based solver (DPCT). " + \
                           "Learning for tracking will be disabled!")
        except ImportError:
            raise ImportError("Could not find any solver.")

class StructuredTrackingWorkflowBase( Workflow ):
    workflowName = "Structured Learning Tracking Workflow BASE"

    @property
    def applets(self):
        return self._applets

    @property
    def imageNameListSlot(self):
        return self.dataSelectionApplet.topLevelOperator.ImageName

    def __init__( self, shell, headless, workflow_cmdline_args, project_creation_args, *args, **kwargs ):
        graph = kwargs['graph'] if 'graph' in kwargs else Graph()
        if 'graph' in kwargs: del kwargs['graph']

        super(StructuredTrackingWorkflowBase, self).__init__(shell, headless, workflow_cmdline_args, project_creation_args, graph=graph, *args, **kwargs)

        data_instructions = 'Use the "Raw Data" tab to load your intensity image(s).\n\n'
        if self.fromBinary:
            data_instructions += 'Use the "Binary Image" tab to load your segmentation image(s).'
        else:
            data_instructions += 'Use the "Prediction Maps" tab to load your pixel-wise probability image(s).'

        # Create applets
        self.dataSelectionApplet = DataSelectionApplet(self,
            "Input Data",
            "Input Data",
            batchDataGui=False,
            forceAxisOrder=['txyzc'],
            instructionText=data_instructions,
            max_lanes=1)

        opDataSelection = self.dataSelectionApplet.topLevelOperator
        if self.fromBinary:
            opDataSelection.DatasetRoles.setValue( ['Raw Data', 'Binary Image'] )
        else:
            opDataSelection.DatasetRoles.setValue( ['Raw Data', 'Prediction Maps'] )

        if not self.fromBinary:
            self.thresholdTwoLevelsApplet = ThresholdTwoLevelsApplet( self,"Threshold and Size Filter","ThresholdTwoLevels" )

        self.divisionDetectionApplet = ObjectClassificationApplet(workflow=self,
                                                                     name="Division Detection (optional)",
                                                                     projectFileGroupName="DivisionDetection",
                                                                     selectedFeatures=configStructured.selectedFeaturesDiv)

        self.cellClassificationApplet = ObjectClassificationApplet(workflow=self,
                                                                     name="Object Count Classification",
                                                                     projectFileGroupName="CountClassification",
                                                                     selectedFeatures=configStructured.selectedFeaturesObjectCount)

        self.cropSelectionApplet = CropSelectionApplet(self,"Crop Selection","CropSelection")

        self.trackingFeatureExtractionApplet = TrackingFeatureExtractionApplet(name="Object Feature Computation",workflow=self, interactive=False)

        self.objectExtractionApplet = ObjectExtractionApplet(name="Object Feature Computation",workflow=self, interactive=False)

        self.annotationsApplet = AnnotationsApplet( name="Training", workflow=self )
        opAnnotations = self.annotationsApplet.topLevelOperator

        # self.default_training_export_filename = '{dataset_dir}/{nickname}-training_exported_data.csv'
        # self.dataExportAnnotationsApplet = TrackingBaseDataExportApplet(self, "Training Export",default_export_filename=self.default_training_export_filename)
        # opDataExportAnnotations = self.dataExportAnnotationsApplet.topLevelOperator
        # opDataExportAnnotations.SelectionNames.setValue( ['User Training for Tracking', 'Object Identities'] )
        # opDataExportAnnotations.WorkingDirectory.connect( opDataSelection.WorkingDirectory )
        # self.dataExportAnnotationsApplet.set_exporting_operator(opAnnotations)

        self.trackingApplet = StructuredTrackingApplet( name="Tracking - Structured Learning", workflow=self )
        opStructuredTracking = self.trackingApplet.topLevelOperator

        if SOLVER=="CPLEX" or SOLVER=="GUROBI":
            self._solver="ILP"
        elif SOLVER=="DPCT":
            self._solver="Flow-based"
        else:
            self._solver=None
        opStructuredTracking._solver = self._solver

        self.default_tracking_export_filename = '{dataset_dir}/{nickname}-tracking_exported_data.csv'
        self.dataExportTrackingApplet = TrackingBaseDataExportApplet(self, "Tracking Result Export",default_export_filename=self.default_tracking_export_filename)
        opDataExportTracking = self.dataExportTrackingApplet.topLevelOperator
        opDataExportTracking.SelectionNames.setValue( ['Tracking-Result', 'Merger-Result', 'Object-Identities'] )
        opDataExportTracking.WorkingDirectory.connect( opDataSelection.WorkingDirectory )
        self.dataExportTrackingApplet.set_exporting_operator(opStructuredTracking)
        self.dataExportTrackingApplet.prepare_lane_for_export = self.prepare_lane_for_export
        self.dataExportTrackingApplet.post_process_lane_export = self.post_process_lane_export

        # configure export settings
        settings = {'file path': self.default_tracking_export_filename, 'compression': {}, 'file type': 'h5'}
        selected_features = ['Count', 'RegionCenter', 'RegionRadii', 'RegionAxes']
        opStructuredTracking.ExportSettings.setValue( (settings, selected_features) )

        self._applets = []
        self._applets.append(self.dataSelectionApplet)
        if not self.fromBinary:
            self._applets.append(self.thresholdTwoLevelsApplet)
        self._applets.append(self.trackingFeatureExtractionApplet)
        self._applets.append(self.divisionDetectionApplet)

        self.batchProcessingApplet = BatchProcessingApplet(self, "Batch Processing", self.dataSelectionApplet, self.dataExportTrackingApplet)

        self._applets.append(self.cellClassificationApplet)
        self._applets.append(self.cropSelectionApplet)
        self._applets.append(self.objectExtractionApplet)
        self._applets.append(self.annotationsApplet)
        # self._applets.append(self.dataExportAnnotationsApplet)
        self._applets.append(self.trackingApplet)
        self._applets.append(self.dataExportTrackingApplet)

        if self.divisionDetectionApplet:
            opDivDetection = self.divisionDetectionApplet.topLevelOperator
            opDivDetection.SelectedFeatures.setValue(configConservation.selectedFeaturesDiv)
            opDivDetection.LabelNames.setValue(['Not Dividing', 'Dividing'])
            opDivDetection.AllowDeleteLabels.setValue(False)
            opDivDetection.AllowAddLabel.setValue(False)
            opDivDetection.EnableLabelTransfer.setValue(False)

        opCellClassification = self.cellClassificationApplet.topLevelOperator
        opCellClassification.SelectedFeatures.setValue(configConservation.selectedFeaturesObjectCount )
        opCellClassification.SuggestedLabelNames.setValue( ['False Detection',] + [str(1) + ' Object'] + [str(i) + ' Objects' for i in range(2,10) ] )
        opCellClassification.AllowDeleteLastLabelOnly.setValue(True)
        opCellClassification.EnableLabelTransfer.setValue(False)

        if workflow_cmdline_args:

            if '--testFullAnnotations' in workflow_cmdline_args:
                self.testFullAnnotations = True
            else:
                self.testFullAnnotations = False

            self._data_export_args, unused_args = self.dataExportTrackingApplet.parse_known_cmdline_args( workflow_cmdline_args )
            self._batch_input_args, unused_args = self.batchProcessingApplet.parse_known_cmdline_args( workflow_cmdline_args )
        else:
            unused_args = None
            self._data_export_args = None
            self._batch_input_args = None
            self.testFullAnnotations = False

        if unused_args:
            logger.warn("Unused command-line args: {}".format( unused_args ))

    def connectLane(self, laneIndex):
        opData = self.dataSelectionApplet.topLevelOperator.getLane(laneIndex)
        opObjExtraction = self.objectExtractionApplet.topLevelOperator.getLane(laneIndex)
        opTrackingFeatureExtraction = self.trackingFeatureExtractionApplet.topLevelOperator.getLane(laneIndex)

        opAnnotations = self.annotationsApplet.topLevelOperator.getLane(laneIndex)
        if not self.fromBinary:
            opTwoLevelThreshold = self.thresholdTwoLevelsApplet.topLevelOperator.getLane(laneIndex)
        # opDataAnnotationsExport = self.dataExportAnnotationsApplet.topLevelOperator.getLane(laneIndex)

        opCropSelection = self.cropSelectionApplet.topLevelOperator.getLane(laneIndex)
        opStructuredTracking = self.trackingApplet.topLevelOperator.getLane(laneIndex)
        opDataTrackingExport = self.dataExportTrackingApplet.topLevelOperator.getLane(laneIndex)

        ## Connect operators ##
        op5Raw = OpReorderAxes(parent=self)
        op5Raw.AxisOrder.setValue("txyzc")
        op5Raw.Input.connect(opData.ImageGroup[0])

        opDivDetection = self.divisionDetectionApplet.topLevelOperator.getLane(laneIndex)
        opCellClassification = self.cellClassificationApplet.topLevelOperator.getLane(laneIndex)

        if not self.fromBinary:
            opTwoLevelThreshold.InputImage.connect( opData.ImageGroup[1] )
            opTwoLevelThreshold.RawInput.connect( opData.ImageGroup[0] ) # Used for display only
            binarySrc = opTwoLevelThreshold.CachedOutput
        else:
            binarySrc = opData.ImageGroup[1]
        # Use Op5ifyers for both input datasets such that they are guaranteed to
        # have the same axis order after thresholding
        op5Binary = OpReorderAxes(parent=self)
        op5Binary.AxisOrder.setValue("txyzc")
        op5Binary.Input.connect(binarySrc)

        opCropSelection.InputImage.connect( opData.ImageGroup[0] )
        opCropSelection.PredictionImage.connect( opData.ImageGroup[1] )

        opObjExtraction.RawImage.connect( op5Raw.Output )
        opObjExtraction.BinaryImage.connect( op5Binary.Output )

        opTrackingFeatureExtraction.RawImage.connect( op5Raw.Output )
        opTrackingFeatureExtraction.BinaryImage.connect( op5Binary.Output )

        # vigra_features = list((set(config.vigra_features)).union(config.selected_features_objectcount[config.features_vigra_name]))
        # feature_names_vigra = {}
        # feature_names_vigra[config.features_vigra_name] = { name: {} for name in vigra_features }

        opTrackingFeatureExtraction.setDefaultFeatures(configConservation.allFeaturesObjectCount)
        opTrackingFeatureExtraction.FeatureNamesVigra.setValue(configConservation.allFeaturesObjectCount)
        feature_dict_division = {}
        feature_dict_division[config.features_division_name] = { name: {} for name in config.division_features }
        opTrackingFeatureExtraction.FeatureNamesDivision.setValue(feature_dict_division)

        if self.divisionDetectionApplet:
            opDivDetection.BinaryImages.connect( op5Binary.Output )
            opDivDetection.RawImages.connect( op5Raw.Output )
            opDivDetection.SegmentationImages.connect(opTrackingFeatureExtraction.LabelImage)
            opDivDetection.ObjectFeatures.connect(opTrackingFeatureExtraction.RegionFeaturesAll)
            opDivDetection.ComputedFeatureNames.connect(opTrackingFeatureExtraction.ComputedFeatureNamesAll)

        opCellClassification.BinaryImages.connect( op5Binary.Output )
        opCellClassification.RawImages.connect( op5Raw.Output )
        opCellClassification.SegmentationImages.connect(opTrackingFeatureExtraction.LabelImage)
        opCellClassification.ObjectFeatures.connect(opTrackingFeatureExtraction.RegionFeaturesAll)
        opCellClassification.ComputedFeatureNames.connect(opTrackingFeatureExtraction.ComputedFeatureNamesNoDivisions)

        opAnnotations.RawImage.connect( op5Raw.Output )
        opAnnotations.BinaryImage.connect( op5Binary.Output )
        opAnnotations.LabelImage.connect( opObjExtraction.LabelImage )
        opAnnotations.ObjectFeatures.connect( opObjExtraction.RegionFeatures )
        opAnnotations.ComputedFeatureNames.connect(opObjExtraction.Features)
        opAnnotations.Crops.connect( opCropSelection.Crops)
        opAnnotations.DivisionProbabilities.connect( opDivDetection.Probabilities )
        opAnnotations.DetectionProbabilities.connect( opCellClassification.Probabilities )
        opAnnotations.MaxNumObj.connect (opCellClassification.MaxNumObj)

        # opDataAnnotationsExport.Inputs.resize(2)
        # opDataAnnotationsExport.Inputs[0].connect( opAnnotations.TrackImage )
        # opDataAnnotationsExport.Inputs[1].connect( opAnnotations.LabelImage )
        # opDataAnnotationsExport.RawData.connect( op5Raw.Output )
        # opDataAnnotationsExport.RawDatasetInfo.connect( opData.DatasetGroup[0] )

        opStructuredTracking.RawImage.connect( op5Raw.Output )
        opStructuredTracking.LabelImage.connect( opTrackingFeatureExtraction.LabelImage )
        opStructuredTracking.ObjectFeatures.connect( opTrackingFeatureExtraction.RegionFeaturesVigra )
        opStructuredTracking.ComputedFeatureNames.connect( opTrackingFeatureExtraction.FeatureNamesVigra )

        if self.divisionDetectionApplet:
            opStructuredTracking.ObjectFeaturesWithDivFeatures.connect( opTrackingFeatureExtraction.RegionFeaturesAll)
            opStructuredTracking.ComputedFeatureNamesWithDivFeatures.connect( opTrackingFeatureExtraction.ComputedFeatureNamesAll )
            opStructuredTracking.DivisionProbabilities.connect( opDivDetection.Probabilities )

        # configure tracking export settings
        # settings = {'file path': self.default_tracking_export_filename, 'compression': {}, 'file type': 'csv'}
        # selected_features = ['Count', 'RegionCenter']
        # opStructuredTracking.configure_table_export_settings(settings, selected_features)

        opStructuredTracking.DetectionProbabilities.connect( opCellClassification.Probabilities )
        opStructuredTracking.NumLabels.connect( opCellClassification.NumLabels )
        opStructuredTracking.Crops.connect (opCropSelection.Crops)
        opStructuredTracking.Annotations.connect (opAnnotations.Annotations)
        opStructuredTracking.Labels.connect (opAnnotations.Labels)
        opStructuredTracking.Divisions.connect (opAnnotations.Divisions)
        opStructuredTracking.MaxNumObj.connect (opCellClassification.MaxNumObj)

        opDataTrackingExport.Inputs.resize(3)
        opDataTrackingExport.Inputs[0].connect( opStructuredTracking.RelabeledImage )
        opDataTrackingExport.Inputs[1].connect( opStructuredTracking.MergerOutput )
        opDataTrackingExport.Inputs[2].connect( opStructuredTracking.LabelImage )
        opDataTrackingExport.RawData.connect( op5Raw.Output )
        opDataTrackingExport.RawDatasetInfo.connect( opData.DatasetGroup[0] )

    def prepare_lane_for_export(self, lane_index):
        import logging
        logger = logging.getLogger(__name__)

        maxt = self.trackingApplet.topLevelOperator[lane_index].RawImage.meta.shape[0]
        maxx = self.trackingApplet.topLevelOperator[lane_index].RawImage.meta.shape[1]
        maxy = self.trackingApplet.topLevelOperator[lane_index].RawImage.meta.shape[2]
        maxz = self.trackingApplet.topLevelOperator[lane_index].RawImage.meta.shape[3]
        time_enum = list(range(maxt))
        x_range = (0, maxx)
        y_range = (0, maxy)
        z_range = (0, maxz)

        ndim = 2
        if ( z_range[1] - z_range[0] ) > 1:
            ndim = 3

        parameters = self.trackingApplet.topLevelOperator.Parameters.value
        # Save state of axis ranges
        if 'time_range' in parameters:
            self.prev_time_range = parameters['time_range']
        else:
            self.prev_time_range = time_enum

        if 'x_range' in parameters:
            self.prev_x_range = parameters['x_range']
        else:
            self.prev_x_range = x_range

        if 'y_range' in parameters:
            self.prev_y_range = parameters['y_range']
        else:
            self.prev_y_range = y_range

        if 'z_range' in parameters:
            self.prev_z_range = parameters['z_range']
        else:
            self.prev_z_range = z_range

        # batch processing starts a new lane, so training data needs to be copied from the lane that loaded the project
        loaded_project_lane_index=0
        self.annotationsApplet.topLevelOperator[lane_index].Annotations.setValue(
            self.trackingApplet.topLevelOperator[loaded_project_lane_index].Annotations.value)

        self.cropSelectionApplet.topLevelOperator[lane_index].Crops.setValue(
            self.trackingApplet.topLevelOperator[loaded_project_lane_index].Crops.value)

        def runLearningAndTracking(withMergerResolution=True):
            logger.info("Test: Structured Learning")
            weights = self.trackingApplet.topLevelOperator[lane_index]._runStructuredLearning(
                z_range,
                parameters['maxObj'],
                parameters['max_nearest_neighbors'],
                parameters['maxDist'],
                parameters['divThreshold'],
                [parameters['scales'][0],parameters['scales'][1],parameters['scales'][2]],
                parameters['size_range'],
                parameters['withDivisions'],
                parameters['borderAwareWidth'],
                parameters['withClassifierPrior'],
                withBatchProcessing=True)
            logger.info("weights: {}".format(weights))

            logger.info("Test: Tracking")
            result = self.trackingApplet.topLevelOperator[lane_index].track(
                time_range = time_enum,
                x_range = x_range,
                y_range = y_range,
                z_range = z_range,
                size_range = parameters['size_range'],
                x_scale = parameters['scales'][0],
                y_scale = parameters['scales'][1],
                z_scale = parameters['scales'][2],
                maxDist=parameters['maxDist'],
                maxObj = parameters['maxObj'],
                divThreshold=parameters['divThreshold'],
                avgSize=parameters['avgSize'],
                withTracklets=parameters['withTracklets'],
                sizeDependent=parameters['sizeDependent'],
                detWeight=parameters['detWeight'],
                divWeight=parameters['divWeight'],
                transWeight=parameters['transWeight'],
                withDivisions=parameters['withDivisions'],
                withOpticalCorrection=parameters['withOpticalCorrection'],
                withClassifierPrior=parameters['withClassifierPrior'],
                ndim=ndim,
                withMergerResolution=withMergerResolution,
                borderAwareWidth = parameters['borderAwareWidth'],
                withArmaCoordinates = parameters['withArmaCoordinates'],
                cplex_timeout = parameters['cplex_timeout'],
                appearance_cost = parameters['appearanceCost'],
                disappearance_cost = parameters['disappearanceCost'],
                force_build_hypotheses_graph = False,
                withBatchProcessing = True
            )

            return result

        if self.testFullAnnotations:

            self.result = runLearningAndTracking(withMergerResolution=False)

            hypothesesGraph = self.trackingApplet.topLevelOperator[lane_index].HypothesesGraph.value
            #hypothesesGraph.insertEnergies()
            hypothesesGraph.insertSolution(self.result)
            hypothesesGraph.computeLineage()
            solution = hypothesesGraph.getSolutionDictionary()
            annotations = self.trackingApplet.topLevelOperator[lane_index].Annotations.value

            # assuming one crop == the whole dataset
            key = list(annotations.keys())[0]
            annotations = annotations[key]
            self.trackingApplet.topLevelOperator[lane_index].insertAnnotationsToHypothesesGraph(hypothesesGraph,annotations,misdetectionLabel=-1)
            hypothesesGraph.computeLineage()
            solutionFromAnnotations = hypothesesGraph.getSolutionDictionary()

            for key in list(solution.keys()):
                if key == 'detectionResults':
                    detectionFlag = True
                    for i in range(len(solution[key])):
                        flag = False
                        for j in range(len(solutionFromAnnotations[key])):
                            if solution[key][i]['id'] == solutionFromAnnotations[key][j]['id'] and \
                                solution[key][i]['value'] == solutionFromAnnotations[key][j]['value']:
                                flag = True
                                break
                        detectionFlag &= flag
                elif key == 'divisionResults':
                    divisionFlag = True
                    for i in range(len(solution[key])):
                        flag = False
                        for j in range(len(solutionFromAnnotations[key])):
                            if solution[key][i]['id'] == solutionFromAnnotations[key][j]['id'] and \
                                solution[key][i]['value'] == solutionFromAnnotations[key][j]['value']:
                                flag = True
                                break
                        divisionFlag &= flag
                elif key == 'linkingResults':
                    linkingFlag = True
                    for i in range(len(solution[key])):
                        flag = False
                        for j in range(len(solutionFromAnnotations[key])):
                            if solution[key][i]['dest'] == solutionFromAnnotations[key][j]['dest'] and \
                                solution[key][i]['src'] == solutionFromAnnotations[key][j]['src']:
                                if solution[key][i]['gap'] == solutionFromAnnotations[key][j]['gap'] and \
                                    solution[key][i]['value'] == solutionFromAnnotations[key][j]['value']:
                                    flag = True
                                    break
                        linkingFlag &= flag

            assert detectionFlag, "Detection results are NOT correct. They differ from your annotated detections."
            logger.info("Detection results are correct.")
            assert divisionFlag, "Division results are NOT correct. They differ from your annotated divisions."
            logger.info("Division results are correct.")
            assert linkingFlag, "Transition results are NOT correct. They differ from your annotated transitions."
            logger.info("Transition results are correct.")
        self.result = runLearningAndTracking(withMergerResolution=parameters['withMergerResolution'])

    def post_process_lane_export(self, lane_index, checkOverwriteFiles=False):
        # Plugin export if selected
        logger.info("Export source is: " + self.dataExportTrackingApplet.topLevelOperator.SelectedExportSource.value)

        print("in post_process_lane_export")
        if self.dataExportTrackingApplet.topLevelOperator.SelectedExportSource.value == OpTrackingBaseDataExport.PluginOnlyName:
            logger.info("Export source plugin selected!")
            selectedPlugin = self.dataExportTrackingApplet.topLevelOperator.SelectedPlugin.value

            exportPluginInfo = pluginManager.getPluginByName(selectedPlugin, category="TrackingExportFormats")
            if exportPluginInfo is None:
                logger.error("Could not find selected plugin %s" % exportPluginInfo)
            else:
                exportPlugin = exportPluginInfo.plugin_object
                logger.info("Exporting tracking result using %s" % selectedPlugin)
                name_format = self.dataExportTrackingApplet.topLevelOperator.getLane(lane_index).OutputFilenameFormat.value
                partially_formatted_name = self.getPartiallyFormattedName(lane_index, name_format)

                if exportPlugin.exportsToFile:
                    filename = partially_formatted_name
                    if os.path.basename(filename) == '':
                        filename = os.path.join(filename, 'pluginExport.txt')
                else:
                    filename = os.path.dirname(partially_formatted_name)

                if filename is None or len(str(filename)) == 0:
                    logger.error("Cannot export from plugin with empty output filename")
                    return True

                self.dataExportTrackingApplet.progressSignal.emit(-1)
                exportStatus = self.trackingApplet.topLevelOperator.getLane(lane_index).exportPlugin(filename, exportPlugin, checkOverwriteFiles)
                self.dataExportTrackingApplet.progressSignal.emit(100)

                if not exportStatus:
                    return False
                logger.info("Export done")

<<<<<<< HEAD
            return True

        return True
=======
            return

        # CSV Table export (only if plugin was not selected)
        settings, selected_features = self.trackingApplet.topLevelOperator.getLane(lane_index).get_table_export_settings()
        from lazyflow.utility import PathComponents, make_absolute, format_known_keys

        if settings:
            self.dataExportTrackingApplet.progressSignal(-1)
            raw_dataset_info = self.dataSelectionApplet.topLevelOperator.DatasetGroup[lane_index][0].value

            project_path = self.shell.projectManager.currentProjectPath
            project_dir = os.path.dirname(project_path)
            dataset_dir = PathComponents(raw_dataset_info.filePath).externalDirectory
            abs_dataset_dir = make_absolute(dataset_dir, cwd=project_dir)

            known_keys = {}
            known_keys['dataset_dir'] = abs_dataset_dir
            nickname = raw_dataset_info.nickname.replace('*', '')
            if os.path.pathsep in nickname:
                nickname = PathComponents(nickname.split(os.path.pathsep)[0]).fileNameBase
            known_keys['nickname'] = nickname

            # use partial formatting to fill in non-coordinate name fields
            name_format = settings['file path']
            partially_formatted_name = format_known_keys( name_format, known_keys )
            settings['file path'] = partially_formatted_name

            req = self.trackingApplet.topLevelOperator.getLane(lane_index).export_object_data(
                        lane_index,
                        # FIXME: Even in non-headless mode, we can't show the gui because we're running in a non-main thread.
                        #        That's not a huge deal, because there's still a progress bar for the overall export.
                        show_gui=False)

            req.wait()
            self.dataExportTrackingApplet.progressSignal(100)
>>>>>>> 2be588b1

    def getPartiallyFormattedName(self, lane_index, path_format_string):
        ''' Takes the format string for the output file, fills in the most important placeholders, and returns it '''
        raw_dataset_info = self.dataSelectionApplet.topLevelOperator.DatasetGroup[lane_index][0].value
        project_path = self.shell.projectManager.currentProjectPath
        project_dir = os.path.dirname(project_path)
        dataset_dir = PathComponents(raw_dataset_info.filePath).externalDirectory
        abs_dataset_dir = make_absolute(dataset_dir, cwd=project_dir)
        known_keys = {}
        known_keys['dataset_dir'] = abs_dataset_dir
        nickname = raw_dataset_info.nickname.replace('*', '')
        if os.path.pathsep in nickname:
            nickname = PathComponents(nickname.split(os.path.pathsep)[0]).fileNameBase
        known_keys['nickname'] = nickname
        known_keys['result_type'] = self.dataExportTrackingApplet.topLevelOperator.SelectedPlugin._value
        # use partial formatting to fill in non-coordinate name fields
        partially_formatted_name = format_known_keys(path_format_string, known_keys)
        return partially_formatted_name

    def _inputReady(self, nRoles):
        slot = self.dataSelectionApplet.topLevelOperator.ImageGroup
        if len(slot) > 0:
            input_ready = True
            for sub in slot:
                input_ready = input_ready and \
                    all([sub[i].ready() for i in range(nRoles)])
        else:
            input_ready = False
        return input_ready

    def onProjectLoaded(self, projectManager):
        """
        Overridden from Workflow base class.  Called by the Project Manager.

        If the user provided command-line arguments, use them to configure
        the workflow inputs and output settings.
        """

        # Configure the data export operator.
        if self._data_export_args:
            self.dataExportTrackingApplet.configure_operator_with_parsed_args( self._data_export_args )

        # Configure headless mode.
        if self._headless and self._batch_input_args and self._data_export_args:
            logger.info("Beginning Batch Processing")
            self.batchProcessingApplet.run_export_from_parsed_args(self._batch_input_args)
            logger.info("Completed Batch Processing")

    def handleAppletStateUpdateRequested(self):
        """
        Overridden from Workflow base class
        Called when an applet has fired the :py:attr:`Applet.statusUpdateSignal`
        """
        # If no data, nothing else is ready.
        input_ready = self._inputReady(2) and not self.dataSelectionApplet.busy

        if not self.fromBinary:
            opThresholding = self.thresholdTwoLevelsApplet.topLevelOperator
            thresholdingOutput = opThresholding.CachedOutput
            thresholding_ready = input_ready and len(thresholdingOutput) > 0
        else:
            thresholding_ready = input_ready

        opTrackingFeatureExtraction = self.trackingFeatureExtractionApplet.topLevelOperator
        trackingFeatureExtractionOutput = opTrackingFeatureExtraction.ComputedFeatureNamesAll
        tracking_features_ready = thresholding_ready and len(trackingFeatureExtractionOutput) > 0

        opCropSelection = self.cropSelectionApplet.topLevelOperator
        croppingOutput = opCropSelection.Crops
        cropping_ready = thresholding_ready and len(croppingOutput) > 0

        objectCountClassifier_ready = tracking_features_ready

        opObjectExtraction = self.objectExtractionApplet.topLevelOperator
        objectExtractionOutput = opObjectExtraction.RegionFeatures
        features_ready = thresholding_ready and \
                         len(objectExtractionOutput) > 0

        opAnnotations = self.annotationsApplet.topLevelOperator
        annotations_ready = features_ready and \
                           len(opAnnotations.Labels) > 0 and \
                           opAnnotations.Labels.ready() and \
                           opAnnotations.TrackImage.ready()

        opStructuredTracking = self.trackingApplet.topLevelOperator
        structured_tracking_ready = objectCountClassifier_ready

        withIlpSolver = (self._solver=="ILP")

        busy = False
        busy |= self.dataSelectionApplet.busy
        busy |= self.annotationsApplet.busy
        # busy |= self.dataExportAnnotationsApplet.busy
        busy |= self.trackingApplet.busy
        busy |= self.dataExportTrackingApplet.busy

        self._shell.enableProjectChanges( not busy )

        self._shell.setAppletEnabled(self.dataSelectionApplet, not busy)
        if not self.fromBinary:
            self._shell.setAppletEnabled(self.thresholdTwoLevelsApplet, input_ready and not busy)
        self._shell.setAppletEnabled(self.trackingFeatureExtractionApplet, thresholding_ready and not busy)
        self._shell.setAppletEnabled(self.cellClassificationApplet, tracking_features_ready and not busy)
        self._shell.setAppletEnabled(self.divisionDetectionApplet, tracking_features_ready and not busy)
        self._shell.setAppletEnabled(self.cropSelectionApplet, thresholding_ready and not busy) # and withIlpSolver)
        self._shell.setAppletEnabled(self.objectExtractionApplet, not busy)
        self._shell.setAppletEnabled(self.annotationsApplet, features_ready and not busy) # and withIlpSolver)
        # self._shell.setAppletEnabled(self.dataExportAnnotationsApplet, annotations_ready and not busy and \
        #                                 self.dataExportAnnotationsApplet.topLevelOperator.Inputs[0][0].ready() )
        self._shell.setAppletEnabled(self.trackingApplet, objectCountClassifier_ready and not busy)
        self._shell.setAppletEnabled(self.dataExportTrackingApplet, structured_tracking_ready and not busy and \
                                    self.dataExportTrackingApplet.topLevelOperator.Inputs[0][0].ready() )

class StructuredTrackingWorkflowFromBinary( StructuredTrackingWorkflowBase ):
    workflowName = "Structured Learning Tracking Workflow from binary image"
    workflowDisplayName = "Tracking with Learning [Inputs: Raw Data, Binary Image]"
    workflowDescription = "Structured learning tracking of objects, based on binary images."

    fromBinary = True

class StructuredTrackingWorkflowFromPrediction( StructuredTrackingWorkflowBase ):
    workflowName = "Structured Learning Tracking Workflow from prediction image"
    workflowDisplayName = "Tracking with Learning [Inputs: Raw Data, Pixel Prediction Map]"
    workflowDescription = "Structured learning tracking of objects, based on prediction maps."

    fromBinary = False
<|MERGE_RESOLUTION|>--- conflicted
+++ resolved
@@ -504,55 +504,17 @@
                     logger.error("Cannot export from plugin with empty output filename")
                     return True
 
-                self.dataExportTrackingApplet.progressSignal.emit(-1)
+                self.dataExportTrackingApplet.progressSignal(-1)
                 exportStatus = self.trackingApplet.topLevelOperator.getLane(lane_index).exportPlugin(filename, exportPlugin, checkOverwriteFiles)
-                self.dataExportTrackingApplet.progressSignal.emit(100)
+                self.dataExportTrackingApplet.progressSignal(100)
 
                 if not exportStatus:
                     return False
                 logger.info("Export done")
 
-<<<<<<< HEAD
             return True
 
         return True
-=======
-            return
-
-        # CSV Table export (only if plugin was not selected)
-        settings, selected_features = self.trackingApplet.topLevelOperator.getLane(lane_index).get_table_export_settings()
-        from lazyflow.utility import PathComponents, make_absolute, format_known_keys
-
-        if settings:
-            self.dataExportTrackingApplet.progressSignal(-1)
-            raw_dataset_info = self.dataSelectionApplet.topLevelOperator.DatasetGroup[lane_index][0].value
-
-            project_path = self.shell.projectManager.currentProjectPath
-            project_dir = os.path.dirname(project_path)
-            dataset_dir = PathComponents(raw_dataset_info.filePath).externalDirectory
-            abs_dataset_dir = make_absolute(dataset_dir, cwd=project_dir)
-
-            known_keys = {}
-            known_keys['dataset_dir'] = abs_dataset_dir
-            nickname = raw_dataset_info.nickname.replace('*', '')
-            if os.path.pathsep in nickname:
-                nickname = PathComponents(nickname.split(os.path.pathsep)[0]).fileNameBase
-            known_keys['nickname'] = nickname
-
-            # use partial formatting to fill in non-coordinate name fields
-            name_format = settings['file path']
-            partially_formatted_name = format_known_keys( name_format, known_keys )
-            settings['file path'] = partially_formatted_name
-
-            req = self.trackingApplet.topLevelOperator.getLane(lane_index).export_object_data(
-                        lane_index,
-                        # FIXME: Even in non-headless mode, we can't show the gui because we're running in a non-main thread.
-                        #        That's not a huge deal, because there's still a progress bar for the overall export.
-                        show_gui=False)
-
-            req.wait()
-            self.dataExportTrackingApplet.progressSignal(100)
->>>>>>> 2be588b1
 
     def getPartiallyFormattedName(self, lane_index, path_format_string):
         ''' Takes the format string for the output file, fills in the most important placeholders, and returns it '''
