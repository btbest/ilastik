--- conflicted
+++ resolved
@@ -30,13 +30,9 @@
                 self.filenames.extend(os.path.join(root, f).replace('\\', '/')
                                       for f in fnmatch.filter(filenames, pattern))
         else:
-<<<<<<< HEAD
             self.filenames = [k.replace('\\', '/') for k in glob.glob(os.path.join(directory, pattern))]
-=======
-            self.filenames = glob.glob(os.path.join(directory, pattern))
         
         self.filenames = sorted( self.filenames )
->>>>>>> 2670200c
 
     def handleDirectoryButtonClicked(self):
         options = QFileDialog.Options()
