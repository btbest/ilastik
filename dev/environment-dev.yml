channels:
  - pytorch
#  - nvidia  # uncomment for pytorch with cuda
  - ilastik-forge
  - conda-forge
  - nodefaults
dependencies:
  - python 3.9.*
  - numpy 1.21.*
  - appdirs
  - cachetools
  - dpct
  - fastfilters
  - future
  - greenlet
  - grpcio 1.41.*
  - h5py
  - hytra
  - ilastik-feature-selection
  - ilastikrag >=0.1.4
  - ilastiktools
  - jsonschema
  - mamutexport
  - marching_cubes
  - ndstructs
  - nifty
  - pandas
  - psutil
  - pyopengl
  - pyqt 5.15.*
  - pyqtgraph
  # previous versions would set thread limits globally with side effects
  - python-elf >= 0.4.8
  - qimage2ndarray
  - scikit-image
  - scikit-learn
  # for python 3.7 compatible environment use
  # tiffile >2020.9.22,<=2021.11.2
  - tifffile
  # build 1.11.1=*_1028 on cf is the first to be compatible with numpy>1.19
  # need to bump this manually until there is a true version bump in vigra
  - vigra 1.11.1=*_1033
<<<<<<< HEAD
  # xarray 2023.10.0 package is broken (requires numpy >1.22, but doesn't state this in the dependencies)
  - xarray !=2023.10.0
=======
  # xarray versions not compatible with numpy 1.21, 2023.08.0 might be, but lost trust
  # 2023.10.1 correctly pins numpy to 1.22 and up
  - xarray !=2023.8.0,!=2023.9.0,!=2023.10.0
>>>>>>> f6eca7e2
  - z5py

  # Neural Network Workflow dependencies
  # can be changed to request gpu versions
  - pytorch 1.13.*
  - cpuonly  # comment out for pytorch with cuda
  # mamba does not "respect" track_features, which is the idea behind cpuonly,
  # with ilastik-pytorch-version-helper-cpu we help mamba on linux and windows
  # to install a cpu-build
  - ilastik-pytorch-version-helper-cpu  # comment out for pytorch with cuda
  # - pytorch-cuda=11.3  # uncomment for pytorch with cuda, specify cuda version

  - tiktorch 23.11.0*

  # dev-only dependencies
  - conda-build
  - mypy
  - pre-commit
  - pytest >4
  - pytest-qt

  # ensure working environment on apple M1 via rosetta
  # remove once native builds are available
  # - mkl 2021.*  # [osx]<|MERGE_RESOLUTION|>--- conflicted
+++ resolved
@@ -40,14 +40,9 @@
   # build 1.11.1=*_1028 on cf is the first to be compatible with numpy>1.19
   # need to bump this manually until there is a true version bump in vigra
   - vigra 1.11.1=*_1033
-<<<<<<< HEAD
-  # xarray 2023.10.0 package is broken (requires numpy >1.22, but doesn't state this in the dependencies)
-  - xarray !=2023.10.0
-=======
   # xarray versions not compatible with numpy 1.21, 2023.08.0 might be, but lost trust
   # 2023.10.1 correctly pins numpy to 1.22 and up
   - xarray !=2023.8.0,!=2023.9.0,!=2023.10.0
->>>>>>> f6eca7e2
   - z5py
 
   # Neural Network Workflow dependencies
