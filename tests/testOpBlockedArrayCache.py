--- conflicted
+++ resolved
@@ -345,16 +345,6 @@
         finally:
             ArrayCacheMemoryMgr.instance.unpause()
 
-<<<<<<< HEAD
-
-if __name__ == "__main__":
-    import sys
-    import nose
-    sys.argv.append("--nocapture")    # Don't steal stdout.  Show it on the console as usual.
-    sys.argv.append("--nologcapture") # Don't set the logging level to DEBUG.  Leave it alone.
-    ret = nose.run(defaultTest=__file__)
-=======
->>>>>>> 41f9fc0f
 
 class TestOpBlockedArrayCache_masked(object):
 
