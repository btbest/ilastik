import sys
import os

import ilastik.config
from ilastik.config import cfg as ilastik_config

from lazyflow.utility import Memory

import logging
logger = logging.getLogger(__name__)

import argparse
parser = argparse.ArgumentParser( description="start an ilastik workflow" )

# Common options
parser.add_argument('--headless', help="Don't start the ilastik gui.", action='store_true', default=False)
parser.add_argument('--project', help='A project file to open on startup.', required=False)

parser.add_argument('--new_project', help='Create a new project with the specified name.  Must also specify --workflow.', required=False)
parser.add_argument('--workflow', help='When used with --new_project, specifies the workflow to use.', required=False)

parser.add_argument('--clean_paths', help='Remove ilastik-unrelated directories from PATH and PYTHONPATH.', action='store_true', default=False)
parser.add_argument('--redirect_output', help='A filepath to redirect stdout to', required=False)

parser.add_argument('--debug', help='Start ilastik in debug mode.', action='store_true', default=False)
parser.add_argument('--logfile', help='A filepath to dump all log messages to.', required=False)
parser.add_argument('--process_name', help='A process name (used for logging purposes).', required=False)
parser.add_argument('--configfile', help='A custom path to a user config file for expert ilastik settings.', required=False)
parser.add_argument('--fullscreen', help='Show Window in fullscreen mode.', action='store_true', default=False)

parser.add_argument('--start_recording', help='Open the recorder controls and immediately start recording', action='store_true', default=False)
parser.add_argument('--playback_script', help='An event recording to play back after the main window has opened.', required=False)
parser.add_argument('--playback_speed', help='Speed to play the playback script.', default=1.0, type=float)
parser.add_argument('--exit_on_failure', help='Immediately call exit(1) if an unhandled exception occurs.', action='store_true', default=False)
parser.add_argument('--exit_on_success', help='Quit the app when the playback is complete.', action='store_true', default=False)

def main( parsed_args, workflow_cmdline_args=[] ):
    this_path = os.path.dirname(__file__)
    ilastik_dir = os.path.abspath(os.path.join(this_path, "..%s.." % os.path.sep))
    
    # If necessary, redirect stdout BEFORE logging is initialized
    _redirect_output( parsed_args )
    _init_logging( parsed_args ) # Initialize logging before anything else

    _init_configfile( parsed_args )
    
    _update_debug_mode( parsed_args )
    _init_threading_logging_monkeypatch()
    _init_threading_h5py_monkeypatch()
    _validate_arg_compatibility( parsed_args )

    # Extra initialization functions.
    # These are called during app startup, but before the shell is created.
    preinit_funcs = []
    preinit_funcs.append( _import_opengm ) # Must be first (or at least before vigra).
    
    lazyflow_config_fn = _prepare_lazyflow_config( parsed_args )
    if lazyflow_config_fn:
        preinit_funcs.append( lazyflow_config_fn )

    # More initialization functions.
    # These will be called AFTER the shell is created.
    # The shell is provided as a parameter to the function.
    postinit_funcs = []
    load_fn = _prepare_auto_open_project( parsed_args )
    if load_fn:
        postinit_funcs.append( load_fn )
    
    create_fn = _prepare_auto_create_new_project( parsed_args )
    if create_fn:
        postinit_funcs.append( create_fn )

    _enable_faulthandler()
    _init_excepthooks( parsed_args )
    eventcapture_mode, playback_args = _prepare_test_recording_and_playback( parsed_args )    

    if ilastik_config.getboolean("ilastik", "debug"):
        message = 'Starting ilastik in debug mode from "%s".' % ilastik_dir
        logger.info(message)
        print message     # always print the startup message
    else:
        message = 'Starting ilastik from "%s".' % ilastik_dir
        logger.info(message)
        print message     # always print the startup message
    
    # Headless launch
    if parsed_args.headless:
        # If any applet imports the GUI in headless mode, that's a mistake.
        # To help developers catch such mistakes, we replace PyQt with a dummy module, so we'll see import errors.
        import ilastik
        dummy_module_dir = os.path.join( os.path.split(ilastik.__file__)[0], "headless_dummy_modules" )
        sys.path.insert(0, dummy_module_dir)

        # Run pre-init
        for f in preinit_funcs:
            f()
        
        from ilastik.shell.headless.headlessShell import HeadlessShell
        shell = HeadlessShell( workflow_cmdline_args )

        # Run post-init
        for f in postinit_funcs:
            f(shell)
        return shell
    # Normal launch
    else:
        from ilastik.shell.gui.startShellGui import startShellGui
        sys.exit(startShellGui(workflow_cmdline_args, eventcapture_mode, playback_args, preinit_funcs, postinit_funcs))

def _init_configfile( parsed_args ):
    # If the user provided a custom config path to use instead of the default .ilastikrc,
    # Re-initialize the config module for it.
    if parsed_args.configfile:
        ilastik.config.init_ilastik_config( parsed_args.configfile )

stdout_redirect_file = None
old_stdout = None
old_stderr = None
def _redirect_output( parsed_args ):
    if parsed_args.redirect_output:        
        global old_stdout, old_stderr
        old_stdout = sys.stdout
        old_stderr = sys.stderr
        
        global stdout_redirect_file
        stdout_redirect_file = open( parsed_args.redirect_output, 'a' )
        sys.stdout = stdout_redirect_file
        sys.stderr = stdout_redirect_file
        
        # Close the file when we exit...
        import atexit
        atexit.register( stdout_redirect_file.close )

def _update_debug_mode( parsed_args ):
    # Force debug mode if any of these flags are active.
    if parsed_args.debug \
    or parsed_args.start_recording \
    or parsed_args.playback_script \
    or ilastik_config.getboolean('ilastik', 'debug'):
        # There are two places that debug mode can be checked.
        # Make sure both are set.
        ilastik_config.set('ilastik', 'debug', 'true')
        parsed_args.debug = True

def _init_logging( parsed_args ):
    from ilastik.ilastik_logging import default_config, startUpdateInterval, DEFAULT_LOGFILE_PATH

    logfile_path = parsed_args.logfile or DEFAULT_LOGFILE_PATH
    process_name = ""
    if parsed_args.process_name:
        process_name = parsed_args.process_name + " "

    if ilastik_config.getboolean('ilastik', 'debug') or parsed_args.headless:
        default_config.init(process_name, default_config.OutputMode.BOTH, logfile_path)
    else:
        default_config.init(process_name, default_config.OutputMode.LOGFILE_WITH_CONSOLE_ERRORS, logfile_path)
        startUpdateInterval(10) # 10 second periodic refresh
    
    if parsed_args.redirect_output:
        logger.info( "All console output is being redirected to: {}"
                     .format( parsed_args.redirect_output ) )

def _init_threading_logging_monkeypatch():
    # Monkey-patch thread starts if this special logger is active
    thread_start_logger = logging.getLogger("thread_start")
    if thread_start_logger.isEnabledFor(logging.DEBUG):
        import threading
        ordinary_start = threading.Thread.start
        def logged_start(self):
            ordinary_start(self)
            thread_start_logger.debug( "Started thread: id={:x}, name={}".format( self.ident, self.name ) )
        threading.Thread.start = logged_start

def _init_threading_h5py_monkeypatch():
    """
    Due to an h5py bug [1], spurious error messages aren't properly 
    hidden if they occur in any thread other than the main thread.
    As a workaround, here we monkeypatch threading.Thread.run() to 
    make sure all threads silence errors from h5py.
    
    [1]: https://github.com/h5py/h5py/issues/580
    See also: https://github.com/ilastik/ilastik/issues/1120
    """
    import h5py
    if h5py.__version__ <= '2.5.0':
        import threading
        run_old = threading.Thread.run
        def run(*args, **kwargs):
            h5py._errors.silence_errors()
            run_old(*args, **kwargs)
        threading.Thread.run = run

def _validate_arg_compatibility( parsed_args ):
    # Check for bad input options
    if parsed_args.workflow is not None and parsed_args.new_project is None:
        sys.stderr.write("The --workflow argument may only be used with the --new_project argument.")
        sys.exit(1)
    if parsed_args.workflow is None and parsed_args.new_project is not None:
        sys.stderr.write("No workflow specified.  The --new_project argument must be used in conjunction with the --workflow argument.")
        sys.exit(1)
    if parsed_args.project is not None and parsed_args.new_project is not None:
        sys.stderr.write("The --project and --new_project settings cannot be used together.  Choose one (or neither).")
        sys.exit(1)

    if parsed_args.headless and \
       ( parsed_args.start_recording or \
         parsed_args.playback_script or \
         parsed_args.fullscreen or \
         parsed_args.exit_on_failure or \
         parsed_args.exit_on_success ):
        sys.stderr.write("Some of the command-line options you provided are not supported in headless mode.  Exiting.")
        sys.exit(1)

def _import_opengm():
    # Import opengm first if possible, to make sure it is included before vigra.
    # Otherwise the import fails and we will not get access to GraphCut thresholding
    try:
        import opengm
    except:
        pass

def _prepare_lazyflow_config( parsed_args ):
    # Check environment variable settings.
    n_threads = os.getenv("LAZYFLOW_THREADS", None)
    total_ram_mb = os.getenv("LAZYFLOW_TOTAL_RAM_MB", None)

    # Convert str -> int
    if n_threads is not None:
        n_threads = int(n_threads)
    total_ram_mb = total_ram_mb and int(total_ram_mb)

    # If not in env, check config file.
    if n_threads is None:
        n_threads = ilastik_config.getint('lazyflow', 'threads')
        if n_threads == -1:
            n_threads = None
    total_ram_mb = total_ram_mb or ilastik_config.getint('lazyflow', 'total_ram_mb')
    
    # Note that n_threads == 0 is valid and useful for debugging.
    if (n_threads is not None) or total_ram_mb:
        def _configure_lazyflow_settings():
            import lazyflow
            import lazyflow.request
            if n_threads is not None:
                logger.info("Resetting lazyflow thread pool with {} threads.".format( n_threads ))
                lazyflow.request.Request.reset_thread_pool(n_threads)
            if total_ram_mb > 0:
                if total_ram_mb < 500:
                    raise Exception("In your current configuration, RAM is limited to {} MB."
                                    "  Remember to specify RAM in MB, not GB."
                                    .format( total_ram_mb ))
                ram = total_ram_mb * 1024**2
                fmt = Memory.format(ram)
                logger.info("Configuring lazyflow RAM limit to {}".format(fmt))
                Memory.setAvailableRam(ram)
        return _configure_lazyflow_settings
    return None

<<<<<<< HEAD
def _monkey_patch_h5py(shell):
    """
    This workaround avoids error messages from HDF5 when accessing non-existing
    files, datasets, and dataset attributes from non-main threads.

    See also:
    - https://github.com/h5py/h5py/issues/580
    - https://github.com/h5py/h5py/issues/582
    """
    import os
    import h5py

    old_dataset_getitem = h5py.Group.__getitem__
    def new_dataset_getitem(group, key):
        if key not in group:
            raise KeyError("Unable to open object (Object '{}' doesn't exist)".format( key ))
        return old_dataset_getitem(group, key)
    h5py.Group.__getitem__ = new_dataset_getitem

    old_file_init = h5py.File.__init__
    def new_file_init(f, name, mode=None, driver=None, libver=None, userblock_size=None, **kwds):#, swmr=False, **kwds):
        if isinstance(name, (str, buffer)) and (mode is None or mode == 'a'):
            if not os.path.exists(name):
                mode = 'w'
        old_file_init(f, name, mode, driver, libver, userblock_size, **kwds)#, swmr, **kwds)
    h5py.File.__init__ = new_file_init

    old_attr_getitem = h5py._hl.attrs.AttributeManager.__getitem__
    def new_attr_getitem(attrs, key):
        if key not in attrs:
            raise KeyError("Can't open attribute (Can't locate attribute: '{}')".format(key))
        return old_attr_getitem(attrs, key)
    h5py._hl.attrs.AttributeManager.__getitem__ = new_attr_getitem

=======
>>>>>>> 7cbe7e4e
def _prepare_auto_open_project( parsed_args ):
    if parsed_args.project is None:
        return None

    # Make sure project file exists.
    if not os.path.exists(parsed_args.project):
        raise RuntimeError("Project file '" + parsed_args.project + "' does not exist.")

    parsed_args.project = os.path.expanduser(parsed_args.project)
    #convert path to convenient format
    from lazyflow.utility.pathHelpers import PathComponents
    path = PathComponents(parsed_args.project).totalPath()
    
    def loadProject(shell):
        # This should work for both the IlastikShell and the HeadlessShell
        shell.openProjectFile(path)
    return loadProject

def _prepare_auto_create_new_project( parsed_args ):
    if parsed_args.new_project is None:
        return None
    parsed_args.new_project = os.path.expanduser(parsed_args.new_project)
    # convert path to convenient format
    from lazyflow.utility.pathHelpers import PathComponents
    path = PathComponents(parsed_args.new_project).totalPath()
    def createNewProject(shell):
        import ilastik.workflows
        from ilastik.workflow import getWorkflowFromName
        workflow_class = getWorkflowFromName(parsed_args.workflow)
        if workflow_class is None:
            raise Exception("'{}' is not a valid workflow type.".format( parsed_args.workflow ))
        # This should work for both the IlastikShell and the HeadlessShell
        shell.createAndLoadNewProject(path, workflow_class)
    return createNewProject

def _prepare_test_recording_and_playback( parsed_args ):
    if parsed_args.start_recording or parsed_args.playback_script:
        # Disable the opengl widgets during recording and playback.
        # Somehow they can cause random segfaults if used during recording playback.
        import volumina
        volumina.NO3D = True

    # Enable test-case recording?
    eventcapture_mode = None
    playback_args = {}
    if parsed_args.start_recording:
        assert not parsed_args.playback_script is False, "Can't record and play back at the same time!  Choose one or the other"
        eventcapture_mode = 'record'
    elif parsed_args.playback_script is not None:
        # Only import GUI modules in non-headless mode.
        from PyQt4.QtGui import QApplication
        eventcapture_mode = 'playback'
        # See EventRecordingApp.create_app() for details
        playback_args['playback_script'] = parsed_args.playback_script
        playback_args['playback_speed'] = parsed_args.playback_speed
        # Auto-exit on success?
        if parsed_args.exit_on_success:
            playback_args['finish_callback'] = QApplication.quit
    return eventcapture_mode, playback_args

def _enable_faulthandler():
    try:
        # Enable full stack trace printout in case of a segfault
        # (Requires the faulthandler module from PyPI)
        import faulthandler
    except ImportError:
        return
    else:
        faulthandler.enable()

def _init_excepthooks( parsed_args ):
    # Initialize global exception handling behavior
    import ilastik.excepthooks
    if parsed_args.exit_on_failure:
        # Auto-exit on uncaught exceptions (useful for testing)
        ilastik.excepthooks.init_early_exit_excepthook()
    elif not ilastik_config.getboolean('ilastik', 'debug') and not parsed_args.headless:
        # Show most uncaught exceptions to the user (default behavior)
        ilastik.excepthooks.init_user_mode_excepthook()
    else:
        # Log all exceptions as errors
        ilastik.excepthooks.init_developer_mode_excepthook()<|MERGE_RESOLUTION|>--- conflicted
+++ resolved
@@ -256,7 +256,7 @@
         return _configure_lazyflow_settings
     return None
 
-<<<<<<< HEAD
+#<<<<<<< HEAD
 def _monkey_patch_h5py(shell):
     """
     This workaround avoids error messages from HDF5 when accessing non-existing
@@ -291,8 +291,8 @@
         return old_attr_getitem(attrs, key)
     h5py._hl.attrs.AttributeManager.__getitem__ = new_attr_getitem
 
-=======
->>>>>>> 7cbe7e4e
+#=======
+#>>>>>>> 7cbe7e4e6f6bd264eb06d55b34df55ce2c1dadc2
 def _prepare_auto_open_project( parsed_args ):
     if parsed_args.project is None:
         return None
